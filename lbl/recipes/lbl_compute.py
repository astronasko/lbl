#!/usr/bin/env python
# -*- coding: utf-8 -*-
"""
# CODE NAME HERE

# CODE DESCRIPTION HERE

Created on 2021-03-15

@author: cook
"""
import numpy as np

from lbl.core import base
from lbl.core import base_classes
from lbl.core import io
from lbl.instruments import select
from lbl.science import general
from lbl.resources import misc


# =============================================================================
# Define variables
# =============================================================================
__NAME__ = 'lbl_compute.py'
__STRNAME__ = 'LBL Compute'
__version__ = base.__version__
__date__ = base.__date__
__authors__ = base.__authors__
# get classes
InstrumentsList = select.InstrumentsList
InstrumentsType = select.InstrumentsType
ParamDict = base_classes.ParamDict
LblException = base_classes.LblException
log = base_classes.log
# add arguments (must be in parameters.py)
ARGS_COMPUTE = [
                # core
                'INSTRUMENT', 'CONFIG_FILE',
                # directory
                'DATA_DIR', 'MASK_SUBDIR', 'TEMPLATE_SUBDIR', 'CALIB_SUBDIR',
                'SCIENCE_SUBDIR', 'LBLRV_SUBDIR', 'LBLREFTAB_SUBDIR',
                # science
                'OBJECT_SCIENCE', 'OBJECT_TEMPLATE', 'INPUT_FILE', 'TEMPLATE_FILE',
                'BLAZE_FILE', 'HP_WIDTH', 'USE_NOISE_MODEL',
                # plotting
                'PLOT', 'PLOT_COMPUTE_CCF', 'PLOT_COMPUTE_LINES',
                # other
                'SKIP_DONE'
                ]
# TODO: Etienne - Fill out
DESCRIPTION_COMPUTE = 'Use this code to compute the LBL rv'


# =============================================================================
# Define functions
# =============================================================================
def main(**kwargs):
    """
    Wrapper around __main__ recipe code (deals with errors and loads instrument
    profile)

    :param kwargs: kwargs to parse to instrument - anything in params can be
                   parsed (overwrites instrumental and default parameters)
    :return:
    """
    # deal with parsing arguments
    args = select.parse_args(ARGS_COMPUTE, kwargs, DESCRIPTION_COMPUTE)
    # load instrument
    inst = select.load_instrument(args)
    # get data directory
    data_dir = io.check_directory(inst.params['DATA_DIR'])
    # move log file (now we have data directory)
    misc.move_log(data_dir, __NAME__)
    # print splash
    misc.splash(name=__STRNAME__, instrument=inst.name,
                cmdargs=inst.params['COMMAND_LINE_ARGS'])
    # run __main__
    try:
        namespace =  __main__(inst)
    except LblException as e:
        raise LblException(e.message)
    except Exception as e:
        emsg = 'Unexpected lbl_compute error: {0}: {1}'
        eargs = [type(e), str(e)]
        raise LblException(emsg.format(*eargs))
    # end code
    misc.end(__NAME__)
    # return local namespace
    return namespace


def __main__(inst: InstrumentsType, **kwargs):
    """
    The main recipe function - all code dealing with recipe functionality
    should go here

    :param inst: Instrument instance
    :param kwargs: kwargs to parse to instrument (only use if inst is None)
                   anything in params can be parsed (overwrites instrumental
                   and default parameters)

    :return: all variables in local namespace
    """
    # -------------------------------------------------------------------------
    # deal with debug
    if inst is None or inst.params is None:
        # deal with parsing arguments
        args = select.parse_args(ARGS_COMPUTE, kwargs, DESCRIPTION_COMPUTE)
        # load instrument
        inst = select.load_instrument(args)
        # assert inst type
        amsg = 'inst must be a valid Instrument class'
        assert isinstance(inst, InstrumentsList), amsg
    # -------------------------------------------------------------------------
    # Step 1: Set up data directory
    # -------------------------------------------------------------------------
    # get data directory
    data_dir = io.check_directory(inst.params['DATA_DIR'])
    # copy over readme
    misc.copy_readme(data_dir)
    # make mask directory
    mask_dir = io.make_dir(data_dir, inst.params['MASK_SUBDIR'], 'Mask')
    # make template directory
    template_dir = io.make_dir(data_dir, inst.params['TEMPLATE_SUBDIR'],
                               'Templates')
    # make calib directory (for blaze and wave solutions)
    calib_dir = io.make_dir(data_dir, inst.params['CALIB_SUBDIR'], 'Calib')
    # make science directory (for S2D files)
    science_dir = io.make_dir(data_dir, inst.params['SCIENCE_SUBDIR'],
                              'Science')
    # make sub directory based on object science and object template
    obj_subdir = inst.science_template_subdir()
    # make lblrv directory
    lblrv_dir = io.make_dir(data_dir, inst.params['LBLRV_SUBDIR'], 'LBL RV',
                            subdir=obj_subdir)
    # make lbl reftable directory
    lbl_reftable_dir = io.make_dir(data_dir, inst.params['LBLREFTAB_SUBDIR'],
                                   'LBL reftable')
    # make lbl rdb directory
    lbl_rdb_dir = io.make_dir(data_dir, inst.params['LBLREFTAB_SUBDIR'],
                              'LBL rdb')
    # -------------------------------------------------------------------------
    # Step 2: Check and set filenames
    # -------------------------------------------------------------------------
    # mask filename
    mask_file = inst.mask_file(mask_dir)
    # template filename
    template_file = inst.template_file(template_dir)
    # blaze filename (None if not set)
    blaze_file = inst.blaze_file(calib_dir)
    # science filenames
    science_files = inst.science_files(science_dir)
    # reftable filename (None if not set)
    reftable_file, reftable_exists = inst.ref_table_file(lbl_reftable_dir)
    # -------------------------------------------------------------------------
    # Step 3: Load blaze file if set
    # -------------------------------------------------------------------------
    if blaze_file is not None:
        blaze = inst.load_blaze(blaze_file)
    else:
        blaze = None
    # -------------------------------------------------------------------------
    # Step 4: Load or make ref_dict
    # -------------------------------------------------------------------------
    ref_table = general.make_ref_dict(inst, reftable_file, reftable_exists,
                                      science_files, mask_file)
    # get the systemic velocity for mask
    systemic_vel = inst.get_mask_systemic_vel(mask_file)
    # -------------------------------------------------------------------------
    # Step 5: spline the template
    # -------------------------------------------------------------------------
    splines = general.spline_template(inst, template_file, systemic_vel)
    # -------------------------------------------------------------------------
    # Step 6: Loop around science files
    # -------------------------------------------------------------------------
    # load bad odometer codes
    bad_hdr_keys, bad_hdr_key = inst.load_bad_hdr_keys()
    # store all systemic velocities and mid exposure times in mjd
    systemic_all = np.full(len(science_files), np.nan)
    mjdate_all = np.zeros(len(science_files)).astype(float)
    # store the initial ccf_ewidth value
    ccf_ewidth = None
    # flag to take a completely new rv measurement
    reset_rv = True
    # Inside the RV code, we'll measure the velocity of the template to have a proper systemic velocity
    # on the first iteration of the first file, we'll compute it and have a finite value. If not finite
    # we'll assume it's zero inside the code (we're not setting to zero as it could be zero for real)
    # and measure the offset from there.
    model_velocity = np.inf
    # time stats
    mean_time, std_time, time_left = np.nan, np.nan, ''
    all_durations = []
    count = 0
    # loop through each science file
    for it, science_file in enumerate(science_files):
        # ---------------------------------------------------------------------
        # 6.1 log process
        # ---------------------------------------------------------------------
        # number left
        nleft = len(science_files) - (it + 1)
        # standard loop message
        log.info('*' * 79)
        msg = 'Processing file {0} / {1}   ({2} left)'
        margs = [it + 1, len(science_files), nleft]
        log.info(msg.format(*margs))
        log.info('*' * 79)
        # add time stats
        if count > 3:
            msgs = ['\tDuration per file {0:.2f}+-{1:.2f} s']
            msgs += ['\tTime left to completion: {2}']
            margs = [mean_time, std_time, time_left]
            for msg in msgs:
                log.general(msg.format(*margs))
        # ---------------------------------------------------------------------
        # 6.2 get lbl rv file and check whether it exists
        # ---------------------------------------------------------------------
        lblrv_file, lblrv_exists = inst.get_lblrv_file(science_file, lblrv_dir)
<<<<<<< HEAD

        #TODO
        if lblrv_exists and not np.isfinite(model_velocity):
            sci_hdr = io.load_header(lblrv_file, kind='science fits file')
            model_velocity = io.get_hkey(sci_hdr, inst.params['KW_MODELVEL'])
            log.general('We read model velo = {:.2f} m/s'.format(model_velocity))

=======
        # If output file exists then get the model velocity from here
        if lblrv_exists and not np.isfinite(model_velocity):
            lblrv_hdr = io.load_header(lblrv_file, kind='lblrv fits file')
            model_velocity = io.get_hkey(lblrv_hdr, inst.params['KW_MODELVEL'])
            largs = [model_velocity]
            log.general('We read model velo = {0:.2f} m/s'.format(*largs))
>>>>>>> 5d08a16c
        # if file exists and we are skipping done files
        if lblrv_exists and inst.params['SKIP_DONE']:
            # log message about skipping
            log.general('\t\tFile exists and skipping activated. '
                        'Skipping file.')
            # skip
            continue
        # ---------------------------------------------------------------------
        # 6.3 load science file
        # ---------------------------------------------------------------------
        sci_data, sci_hdr = io.load_fits(science_file, kind='science fits file')
        # ---------------------------------------------------------------------
        # 6.4 load blaze if not set above
        # ---------------------------------------------------------------------
        if blaze is None:
            blaze = inst.load_blaze_from_science(sci_hdr, calib_dir)
        # ---------------------------------------------------------------------
        # 6.5 check for bad files (via a header key)
        # ---------------------------------------------------------------------
        # check we have a bad hdr key
        if bad_hdr_key is not None and bad_hdr_key in sci_hdr:
            # get bad header key
            sci_bad_hdr_key = io.get_hkey(sci_hdr, bad_hdr_key)
            # if sci_bad_hdr_key in bad_hdr_keys
            if str(sci_bad_hdr_key) in bad_hdr_keys:
                # log message about bad header key
                log.general('\t\tFile is known to be bad. Skipping file.')
                # skip
                continue
        # ---------------------------------------------------------------------
        # 6.6 quality control on snr
        # ---------------------------------------------------------------------
        # get snr key
        snr_key = inst.params['KW_SNR']
        snr_limit = inst.params['SNR_THRESHOLD']
        # check we have snr key in science header
        if snr_key in sci_hdr:
            # get snr value
            snr_value = io.get_hkey(sci_hdr, snr_key)
            # check if value is less than limit
            if snr_value < snr_limit:
                # log message
                msg = '\t\tSNR < {0} (SNR = {1}). Skipping file.'
                margs = [snr_limit, snr_value]
                log.general(msg.format(*margs))
                # skip
                continue
        # ---------------------------------------------------------------------
        # 6.7 compute rv
        # ---------------------------------------------------------------------
        cout = general.compute_rv(inst, it, sci_data, sci_hdr, splines=splines,
                                  ref_table=ref_table, blaze=blaze,
                                  systemic_all=systemic_all,
                                  mjdate_all=mjdate_all, ccf_ewidth=ccf_ewidth,
<<<<<<< HEAD
                                  reset_rv=reset_rv, model_velocity = model_velocity)
=======
                                  reset_rv=reset_rv,
                                  model_velocity=model_velocity)
>>>>>>> 5d08a16c
        # get back ref_table and outputs
        ref_table, outputs = cout
        # ---------------------------------------------------------------------
        # update iterables (for next iteration)
        systemic_all = outputs['SYSTEMIC_ALL']
        mjdate_all = outputs['MJDATE_ALL']
        reset_rv = outputs['RESET_RV']
        ccf_ewidth = outputs['CCF_EW']
        model_velocity = outputs['MODEL_VELOCITY']

        all_durations.append(outputs['TOTAL_DURATION'])
        # ---------------------------------------------------------------------
        # 6.8 save to file
        # ---------------------------------------------------------------------
        inst.write_lblrv_table(ref_table, lblrv_file, sci_hdr, outputs)
        # ---------------------------------------------------------------------
        # 6.9 Time taken stats (For next iteration)
        # ---------------------------------------------------------------------
        if count > 2:
            # smart timing
            sout = general.smart_timing(all_durations, nleft)
            mean_time, std_time, time_left = sout
        count += 1
    # -------------------------------------------------------------------------
    # return local namespace
    # -------------------------------------------------------------------------
    return locals()


# =============================================================================
# Start of code
# =============================================================================
if __name__ == "__main__":
    # print hello world
    ll = main()

# =============================================================================
# End of code
# =============================================================================<|MERGE_RESOLUTION|>--- conflicted
+++ resolved
@@ -216,22 +216,12 @@
         # 6.2 get lbl rv file and check whether it exists
         # ---------------------------------------------------------------------
         lblrv_file, lblrv_exists = inst.get_lblrv_file(science_file, lblrv_dir)
-<<<<<<< HEAD
-
-        #TODO
-        if lblrv_exists and not np.isfinite(model_velocity):
-            sci_hdr = io.load_header(lblrv_file, kind='science fits file')
-            model_velocity = io.get_hkey(sci_hdr, inst.params['KW_MODELVEL'])
-            log.general('We read model velo = {:.2f} m/s'.format(model_velocity))
-
-=======
         # If output file exists then get the model velocity from here
         if lblrv_exists and not np.isfinite(model_velocity):
             lblrv_hdr = io.load_header(lblrv_file, kind='lblrv fits file')
             model_velocity = io.get_hkey(lblrv_hdr, inst.params['KW_MODELVEL'])
             largs = [model_velocity]
             log.general('We read model velo = {0:.2f} m/s'.format(*largs))
->>>>>>> 5d08a16c
         # if file exists and we are skipping done files
         if lblrv_exists and inst.params['SKIP_DONE']:
             # log message about skipping
@@ -286,12 +276,8 @@
                                   ref_table=ref_table, blaze=blaze,
                                   systemic_all=systemic_all,
                                   mjdate_all=mjdate_all, ccf_ewidth=ccf_ewidth,
-<<<<<<< HEAD
-                                  reset_rv=reset_rv, model_velocity = model_velocity)
-=======
                                   reset_rv=reset_rv,
                                   model_velocity=model_velocity)
->>>>>>> 5d08a16c
         # get back ref_table and outputs
         ref_table, outputs = cout
         # ---------------------------------------------------------------------
